--- conflicted
+++ resolved
@@ -1,14 +1,13 @@
 from __future__ import annotations
 
 import uuid
-import ssl
 from collections import defaultdict
+from collections.abc import AsyncIterator
+from collections.abc import Awaitable
+from collections.abc import Callable
 from contextlib import asynccontextmanager
 from typing import TYPE_CHECKING
 from typing import Any
-from typing import AsyncIterator
-from typing import Awaitable
-from typing import Callable
 
 from pysignalr.exceptions import ServerError
 from pysignalr.messages import CancelInvocationMessage
@@ -23,32 +22,26 @@
 from pysignalr.messages import StreamInvocationMessage
 from pysignalr.messages import StreamItemMessage
 from pysignalr.protocol.json import JSONProtocol
-<<<<<<< HEAD
 from pysignalr.transport.websocket import DEFAULT_CONNECTION_TIMEOUT
 from pysignalr.transport.websocket import DEFAULT_MAX_SIZE
 from pysignalr.transport.websocket import DEFAULT_PING_INTERVAL
+from pysignalr.transport.websocket import DEFAULT_RETRY_COUNT
+from pysignalr.transport.websocket import DEFAULT_RETRY_MULTIPLIER
+from pysignalr.transport.websocket import DEFAULT_RETRY_SLEEP
 from pysignalr.transport.websocket import WebsocketTransport
 
 if TYPE_CHECKING:
+    import ssl
+
     from pysignalr.protocol.abstract import Protocol
     from pysignalr.transport.abstract import Transport
-=======
-from pysignalr.transport.abstract import Transport
-from pysignalr.transport.websocket import (
-    DEFAULT_CONNECTION_TIMEOUT,
-    DEFAULT_MAX_SIZE,
-    DEFAULT_PING_INTERVAL,
-    DEFAULT_RETRY_SLEEP,
-    DEFAULT_RETRY_MULTIPLIER,
-    DEFAULT_RETRY_COUNT,
-    WebsocketTransport,
-)
->>>>>>> 2637486e
+
 
 EmptyCallback = Callable[[], Awaitable[None]]
 AnyCallback = Callable[[Any], Awaitable[None]]
 MessageCallback = Callable[[Message], Awaitable[None]]
 CompletionMessageCallback = Callable[[CompletionMessage], Awaitable[None]]
+
 
 class ClientStream:
     """
